--- conflicted
+++ resolved
@@ -106,14 +106,9 @@
 |       | Auto-Description                            |   :white_check_mark:    |   :white_check_mark:    |   :white_check_mark:        |   :white_check_mark:    |   :white_check_mark:    | :white_check_mark:    |
 |       | Improve Code                                |   :white_check_mark:    |   :white_check_mark:    |   :white_check_mark:        |   :white_check_mark:    |          |    :white_check_mark:    |
 |       | ⮑ Extended                             |   :white_check_mark:    |   :white_check_mark:    |        :white_check_mark:   |   :white_check_mark:    |          | :white_check_mark:    |
-<<<<<<< HEAD
 |       | Reflect and Review                          |   :white_check_mark:    |   :white_check_mark:    |   :white_check_mark:        |          |   :white_check_mark:    |    :white_check_mark:    |
 |       | Update CHANGELOG.md                         |   :white_check_mark:    |   :white_check_mark:    |   :white_check_mark:        |          |          |       |
-=======
-|       | Reflect and Review                          |   :white_check_mark:    |                         |   :white_check_mark:        |          |   :white_check_mark:    |    :white_check_mark:    |
-|       | Update CHANGELOG.md                         |   :white_check_mark:    |                         |   :white_check_mark:        |          |          |       |
 |       | Find similar issue                          |   :white_check_mark:    |                         |                             |          |          |       |
->>>>>>> 1f625206
 |       |                                             |        |        |      |      |      |
 | USAGE | CLI                                         |   :white_check_mark:    |   :white_check_mark:    |   :white_check_mark:       |   :white_check_mark:    |   :white_check_mark:    |
 |       | App / webhook                               |   :white_check_mark:    |   :white_check_mark:    |           |          |          |
