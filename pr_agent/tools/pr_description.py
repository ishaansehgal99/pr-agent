import copy
import json
import re
import logging
from typing import List, Tuple

from jinja2 import Environment, StrictUndefined

from pr_agent.algo.ai_handler import AiHandler
from pr_agent.algo.pr_processing import get_pr_diff, retry_with_fallback_models
from pr_agent.algo.token_handler import TokenHandler
from pr_agent.algo.utils import load_yaml
from pr_agent.config_loader import get_settings
from pr_agent.git_providers import get_git_provider
from pr_agent.git_providers.git_provider import get_main_pr_language


class PRDescription:
    def __init__(self, pr_url: str, args: list = None):
        """
        Initialize the PRDescription object with the necessary attributes and objects for generating a PR description
        using an AI model.
        Args:
            pr_url (str): The URL of the pull request.
            args (list, optional): List of arguments passed to the PRDescription class. Defaults to None.
        """
        # Initialize the git provider and main PR language
        self.git_provider = get_git_provider()(pr_url)
        self.main_pr_language = get_main_pr_language(
            self.git_provider.get_languages(), self.git_provider.get_files()
        )
        self.pr_id = f"{self.git_provider.repo}/{self.git_provider.pr_num}"

        # Initialize the AI handler
        self.ai_handler = AiHandler()
    
        # Initialize the variables dictionary
        self.vars = {
            "title": self.git_provider.pr.title,
            "branch": self.git_provider.get_pr_branch(),
            "description": self.git_provider.get_pr_description(full=False),
            "language": self.main_pr_language,
            "diff": "",  # empty diff for initial calculation
            "extra_instructions": get_settings().pr_description.extra_instructions,
            "commit_messages_str": self.git_provider.get_commit_messages()
        }

        self.user_description = self.git_provider.get_user_description()
    
        # Initialize the token handler
        self.token_handler = TokenHandler(
            self.git_provider.pr,
            self.vars,
            get_settings().pr_description_prompt.system,
            get_settings().pr_description_prompt.user,
        )
    
        # Initialize patches_diff and prediction attributes
        self.patches_diff = None
        self.prediction = None

    async def run(self):
        """
        Generates a PR description using an AI model and publishes it to the PR.
        """
        logging.info(f"Generating a PR description {self.pr_id}")
        if get_settings().config.publish_output:
            self.git_provider.publish_comment("Preparing pr description...", is_temporary=True)

        await retry_with_fallback_models(self._prepare_prediction)

        logging.info(f"Preparing answer {self.pr_id}")
        if self.prediction:
            self._prepare_data()
        else:
            return None

        pr_labels = []
        if get_settings().pr_description.publish_labels:
            pr_labels = self._prepare_labels()

        if get_settings().pr_description.use_description_markers:
            pr_title, pr_body = self._prepare_pr_answer_with_markers()
        else:
            pr_title, pr_body,  = self._prepare_pr_answer()
        full_markdown_description = f"## Title\n\n{pr_title}\n\n___\n{pr_body}"

        if get_settings().config.publish_output:
            logging.info(f"Pushing answer {self.pr_id}")
            if get_settings().pr_description.publish_description_as_comment:
                self.git_provider.publish_comment(full_markdown_description)
            else:
<<<<<<< HEAD
                if get_settings().config.git_provider == 'bitbucket':
                    self.git_provider.publish_description(pr_title, description)
                else:
                    self.git_provider.publish_description(pr_title, pr_body)
                    if self.git_provider.is_supported("get_labels"):
                        current_labels = self.git_provider.get_labels()
                        if current_labels is None:
                            current_labels = []
                        self.git_provider.publish_labels(pr_types + current_labels)
=======
                self.git_provider.publish_description(pr_title, pr_body)
                if get_settings().pr_description.publish_labels and self.git_provider.is_supported("get_labels"):
                    current_labels = self.git_provider.get_labels()
                    if current_labels is None:
                        current_labels = []
                    self.git_provider.publish_labels(pr_labels + current_labels)
>>>>>>> 279d4599
            self.git_provider.remove_initial_comment()
        
        return ""

    async def _prepare_prediction(self, model: str) -> None:
        """
        Prepare the AI prediction for the PR description based on the provided model.

        Args:
            model (str): The name of the model to be used for generating the prediction.

        Returns:
            None

        Raises:
            Any exceptions raised by the 'get_pr_diff' and '_get_prediction' functions.

        """
        if get_settings().pr_description.use_description_markers and 'pr_agent:' not in self.user_description:
            return None

        logging.info(f"Getting PR diff {self.pr_id}")
        self.patches_diff = get_pr_diff(self.git_provider, self.token_handler, model)
        logging.info(f"Getting AI prediction {self.pr_id}")
        self.prediction = await self._get_prediction(model)

    async def _get_prediction(self, model: str) -> str:
        """
        Generate an AI prediction for the PR description based on the provided model.

        Args:
            model (str): The name of the model to be used for generating the prediction.

        Returns:
            str: The generated AI prediction.
        """
        variables = copy.deepcopy(self.vars)
        variables["diff"] = self.patches_diff  # update diff

        environment = Environment(undefined=StrictUndefined)
        system_prompt = environment.from_string(get_settings().pr_description_prompt.system).render(variables)
        user_prompt = environment.from_string(get_settings().pr_description_prompt.user).render(variables)

        if get_settings().config.verbosity_level >= 2:
            logging.info(f"\nSystem prompt:\n{system_prompt}")
            logging.info(f"\nUser prompt:\n{user_prompt}")

        response, finish_reason = await self.ai_handler.chat_completion(
            model=model,
            temperature=0.2,
            system=system_prompt,
            user=user_prompt
        )

        return response


    def _prepare_data(self):
        # Load the AI prediction data into a dictionary
        self.data = load_yaml(self.prediction.strip())

        if get_settings().pr_description.add_original_user_description and self.user_description:
            self.data["User Description"] = self.user_description


    def _prepare_labels(self) -> List[str]:
        pr_types = []

        # If the 'PR Type' key is present in the dictionary, split its value by comma and assign it to 'pr_types'
        if 'PR Type' in self.data:
            if type(self.data['PR Type']) == list:
                pr_types = self.data['PR Type']
            elif type(self.data['PR Type']) == str:
                pr_types = self.data['PR Type'].split(',')

        return pr_types

    def _prepare_pr_answer_with_markers(self) -> Tuple[str, str]:
        logging.info(f"Using description marker replacements {self.pr_id}")
        title = self.vars["title"]
        body = self.user_description
        if get_settings().pr_description.include_generated_by_header:
            ai_header = f"### 🤖 Generated by PR Agent at {self.git_provider.last_commit_id.sha}\n\n"
        else:
            ai_header = ""

        ai_summary = self.data.get('PR Description')
        if ai_summary and not re.search(r'<!--\s*pr_agent:summary\s*-->', body):
            summary = f"{ai_header}{ai_summary}"
            body = body.replace('pr_agent:summary', summary)

        if not re.search(r'<!--\s*pr_agent:walkthrough\s*-->', body):
            ai_walkthrough = self.data.get('PR Main Files Walkthrough')
            if ai_walkthrough:
                walkthrough = str(ai_header)
                for file in ai_walkthrough:
                    filename = file['filename'].replace("'", "`")
                    description = file['changes in file'].replace("'", "`")
                    walkthrough += f'- `{filename}`: {description}\n'

                body = body.replace('pr_agent:walkthrough', walkthrough)

        return title, body

    def _prepare_pr_answer(self) -> Tuple[str, str]:
        """
        Prepare the PR description based on the AI prediction data.

        Returns:
        - title: a string containing the PR title.
        - pr_body: a string containing the PR description body in a markdown format.
        """

        # Iterate over the dictionary items and append the key and value to 'markdown_text' in a markdown format
        markdown_text = ""
        for key, value in self.data.items():
            markdown_text += f"## {key}\n\n"
            markdown_text += f"{value}\n\n"

        # Remove the 'PR Title' key from the dictionary
        ai_title = self.data.pop('PR Title', self.vars["title"])
        if get_settings().pr_description.keep_original_user_title:
            # Assign the original PR title to the 'title' variable
            title = self.vars["title"]
        else:
            # Assign the value of the 'PR Title' key to 'title' variable
            title = ai_title

        # Iterate over the remaining dictionary items and append the key and value to 'pr_body' in a markdown format,
        # except for the items containing the word 'walkthrough'
        pr_body = ""
        for idx, (key, value) in enumerate(self.data.items()):
            pr_body += f"## {key}:\n"
            if 'walkthrough' in key.lower():
                # for filename, description in value.items():
                for file in value:
                    filename = file['filename'].replace("'", "`")
                    description = file['changes in file']
                    pr_body += f'`{filename}`: {description}\n'
            else:
                # if the value is a list, join its items by comma
                if type(value) == list:
                    value = ', '.join(v for v in value)
                pr_body += f"{value}\n"
            if idx < len(self.data) - 1:
                pr_body += "\n___\n"

        if get_settings().config.verbosity_level >= 2:
            logging.info(f"title:\n{title}\n{pr_body}")

        return title, pr_body<|MERGE_RESOLUTION|>--- conflicted
+++ resolved
@@ -90,24 +90,12 @@
             if get_settings().pr_description.publish_description_as_comment:
                 self.git_provider.publish_comment(full_markdown_description)
             else:
-<<<<<<< HEAD
-                if get_settings().config.git_provider == 'bitbucket':
-                    self.git_provider.publish_description(pr_title, description)
-                else:
-                    self.git_provider.publish_description(pr_title, pr_body)
-                    if self.git_provider.is_supported("get_labels"):
-                        current_labels = self.git_provider.get_labels()
-                        if current_labels is None:
-                            current_labels = []
-                        self.git_provider.publish_labels(pr_types + current_labels)
-=======
                 self.git_provider.publish_description(pr_title, pr_body)
                 if get_settings().pr_description.publish_labels and self.git_provider.is_supported("get_labels"):
                     current_labels = self.git_provider.get_labels()
                     if current_labels is None:
                         current_labels = []
                     self.git_provider.publish_labels(pr_labels + current_labels)
->>>>>>> 279d4599
             self.git_provider.remove_initial_comment()
         
         return ""
